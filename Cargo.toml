[package]
name = "futuresdr"
version = "0.0.11"
authors = ["Bastian Bloessl <mail@bastibl.net>"]
edition = "2021"
license = "Apache-2.0"
homepage = "https://www.futuresdr.org"
repository = "https://github.com/futuresdr/futuresdr/"
readme = "README.md"
description = "An Experimental Async SDR Runtime for Heterogeneous Architectures."
keywords = ["sdr", "radio", "runtime", "async", "acceleration"]
categories = ["asynchronous", "concurrency", "hardware-support", "science", "wasm"]

[workspace]
members = [
    ".",
    "pmt",
    "frontend",
    "examples/android",
    "examples/android-hw",
    "examples/audio",
<<<<<<< HEAD
    "examples/cw",
=======
    "examples/fm-receiver",
>>>>>>> 5bc642a0
    "examples/logging",
    "examples/spectrum",
    "examples/wasm",
    "examples/wgpu",
    "examples/zeromq",
    "perf/fir",
    "perf/fir_latency",
    "perf/msg",
    "perf/null_rand",
    "perf/null_rand_latency",
    "perf/zynq",
]

[features]
default = []
tpb_scheduler = []
flow_scheduler = []
lttng = ["lttng-ust", "lttng-ust-generate"]
audio = ["cpal", "rodio"]
soapy = ["soapysdr"]
vulkan = ["vulkano", "vulkano-shaders"]
zynq = ["xilinx-dma"]
zeromq = ["zmq"]

[[example]]
name = "scheduler"
required-features = ["tpb_scheduler", "flow_scheduler"]

[[example]]
name = "soapy"
required-features = ["soapy"]

[[example]]
name = "vulkan"
required-features = ["vulkan"]

[[example]]
name = "zynq"
required-features = ["zynq"]

[[test]]
name = "flow"
required-features = ["flow_scheduler"]

[[test]]
name = "tpb"
required-features = ["tpb_scheduler"]

[dependencies]
anyhow = "1.0"
async-trait = "0.1.52"
clap = "3.0.10"
config = "0.11.0"
dirs = "4.0"
futures = "0.3.18"
futures-lite = "1.10.0"
futuresdr-pmt = { path = "pmt", version = "0.0.2" }
log = { version = "0.4", features = ["std", "max_level_debug", "release_max_level_off"] }
lttng-ust = { version = "0.1.0", optional = true}
num-complex = "0.4.0"
num_cpus = "1.13.0"
once_cell = "1.5.2"
rand = "0.8.0"
rustfft = "6.0.1"
slab = "0.4.4"
spin = "0.9.0"
serde = { version = "1.0", features = ["derive"] }
zmq = { version = "0.9", optional = true}
wgpu = { version = "0.12.0", optional = true }

[target.'cfg(target_arch = "wasm32")'.dependencies]
console_log = "0.2.0"
futuresdr-frontend = { path = "frontend", version = "0.0.1" }
getrandom = { version = "0.2.3", features = ["js"] }
wasm-bindgen = "0.2.79"
wasm-bindgen-futures = "0.4.28"

[target.'cfg(not(target_arch = "wasm32"))'.dependencies]
async-executor = "1.4.1"
async-fs = "1.5.0"
async-io = "1.6.0"
async-lock = "2.4.0"
async-net = "1.5.0"
async-task = "4.0.3"
async-tungstenite = "0.16.1"
axum = "0.4.4"
blocking = "1.1"
concurrent-queue = "1.2.2"
core_affinity = "0.5.10"
cpal = { version = "0.13.4", optional = true }
libc = "0.2.113"
rodio = { version = "0.14.0", optional = true }
soapysdr = { version = "0.3.1", optional = true }
tower-http = { version = "0.2.0", features = ["add-extension", "cors", "fs"] }
tungstenite = "0.16.0"
vulkano = { version = "0.27.1", optional = true }
vulkano-shaders = { version = "0.27.1", optional = true }
tokio = { version = "1.14", features = ["rt"] }

[target.'cfg(unix)'.dependencies]
xilinx-dma = { version = "0.0.7", optional = true }

[target.'cfg(target_os = "android")'.dependencies]
android_logger = "0.10.1"
openssl-sys = { version = "0.9.71", features = ["vendored"] }

[target.'cfg(windows)'.dependencies]
winapi = { version = "0.3", features = ["sysinfoapi", "winbase", "handleapi", "memoryapi"] }

[build-dependencies]
rustc_version = "0.4.0"
lttng-ust-generate = { version = "0.1.1", optional = true }

[dev-dependencies]
async-channel = "1.6.1"
async-executor = "1.3.0"
easy-parallel = "3.1.0"

[profile.release]
codegen-units = 1
debug = true
lto = "fat"
opt-level = 3
panic = "abort"<|MERGE_RESOLUTION|>--- conflicted
+++ resolved
@@ -19,11 +19,8 @@
     "examples/android",
     "examples/android-hw",
     "examples/audio",
-<<<<<<< HEAD
     "examples/cw",
-=======
     "examples/fm-receiver",
->>>>>>> 5bc642a0
     "examples/logging",
     "examples/spectrum",
     "examples/wasm",
