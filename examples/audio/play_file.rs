use futuresdr::anyhow::Result;
use futuresdr::blocks::ApplyIntoIter;
use futuresdr::blocks::ResettableIteratorBlock;
use futuresdr::blocks::Resettable;
use futuresdr::blocks::audio::AudioSink;
use futuresdr::blocks::audio::FileSource;
use futuresdr::runtime::Flowgraph;
use futuresdr::runtime::Runtime;

#[derive(Copy, Clone)]
struct LinearResamplerIterator {
    interpolation: u32,
    decimation: usize,
    increment: f32,
    i: u32,
    decimation_counter: usize,
    previous_input: f32,
    current_input: f32,
}

impl LinearResamplerIterator {
    pub fn new(
        interpolation: usize,
        decimation: usize,
    ) -> Self {
        Self {
            decimation: decimation,
            interpolation: interpolation as u32,
            increment: 0.0,
            i: 0,
            decimation_counter: 0,
            previous_input: 0.0,
            current_input: 0.0,
        }
    }
}

impl Resettable for LinearResamplerIterator {
    type Input = f32;

    fn reset_for(&mut self, new_current: &f32) {
        self.i = 0;
        self.increment = (*new_current - self.current_input)/ (self.interpolation as f32);
        self.previous_input = self.current_input;
        self.current_input = *new_current;
    }
}

impl Iterator for LinearResamplerIterator {
    type Item = f32;

    fn next(&mut self) -> Option<Self::Item> {
        while self.i < self.interpolation {
            let current_output = self.previous_input + (self.i as f32) * self.increment;
            self.i += 1;
            let current_counter = self.decimation_counter;
            self.decimation_counter = (self.decimation_counter + 1) % self.decimation;
            if current_counter == 0 {
                return Some(current_output);
            }
        }
        return Option::None;
    }
}



fn main() -> Result<()> {
    let mut fg = Flowgraph::new();

    // The original mp3 is sampled at 44.1kHz while we force the audio output to be 48kHz
    // thus we upsample by 1:480
    // and downsample by 441:1
    // NB: Obviously some filters should have been used to avoid some artifacts. 
    // Overall it thus converts a 44.1kHz stream into a 48kHz one.
    let interpolation = 480;
    let decimation = 441;

    let src = FileSource::new("rick.mp3");
<<<<<<< HEAD
    let inner = src.kernel::<FileSource>().unwrap();
    let snk = AudioSink::new(inner.sample_rate(), inner.channels());
=======
    let _inner = src.as_async::<FileSource>().unwrap();

    // Linear interpolation and keep one out of <decimation> samples.
    let resampler = LinearResamplerIterator::new(interpolation, decimation);
    let resampler = fg.add_block(ResettableIteratorBlock::new(resampler));

    // Force the output to be 48kHz and stereo.
    let snk = AudioSink::new(48000, 2);

    // Convert a mono stream into a stereo stream.
    // Yet be aware of https://github.com/FutureSDR/FutureSDR/issues/49
    // And also because we want to experience the stereo, we balance sound level
    // from right to left every 3 seconds by applying a sinusoidal coefficient.
    let mut sample_time: u64 = 0;
    const FACTOR: f32 = 2.0 * 3.14159 / ( 3.0 * 44100.0);
    let duplicator = ApplyIntoIter::<f32, Vec<f32>>::new(
        move |s: &f32| -> Vec<f32> {
            let mut vec = Vec::with_capacity(2);
            let coeff = ((sample_time as f32) * FACTOR).sin();
            sample_time += 1;
            vec.push(*s * coeff);
            vec.push(*s * (1.0-coeff));
            return vec;
        }
    );
>>>>>>> d4214ace

    let src = fg.add_block(src);
    let snk = fg.add_block(snk);
    let duplicator = fg.add_block(duplicator);

    fg.connect_stream(src, "out", resampler, "in")?;
    fg.connect_stream(resampler, "out", duplicator, "in")?;
    fg.connect_stream(duplicator, "out", snk, "in")?;

    Runtime::new().run(fg)?;

    Ok(())
}<|MERGE_RESOLUTION|>--- conflicted
+++ resolved
@@ -77,36 +77,8 @@
     let decimation = 441;
 
     let src = FileSource::new("rick.mp3");
-<<<<<<< HEAD
     let inner = src.kernel::<FileSource>().unwrap();
     let snk = AudioSink::new(inner.sample_rate(), inner.channels());
-=======
-    let _inner = src.as_async::<FileSource>().unwrap();
-
-    // Linear interpolation and keep one out of <decimation> samples.
-    let resampler = LinearResamplerIterator::new(interpolation, decimation);
-    let resampler = fg.add_block(ResettableIteratorBlock::new(resampler));
-
-    // Force the output to be 48kHz and stereo.
-    let snk = AudioSink::new(48000, 2);
-
-    // Convert a mono stream into a stereo stream.
-    // Yet be aware of https://github.com/FutureSDR/FutureSDR/issues/49
-    // And also because we want to experience the stereo, we balance sound level
-    // from right to left every 3 seconds by applying a sinusoidal coefficient.
-    let mut sample_time: u64 = 0;
-    const FACTOR: f32 = 2.0 * 3.14159 / ( 3.0 * 44100.0);
-    let duplicator = ApplyIntoIter::<f32, Vec<f32>>::new(
-        move |s: &f32| -> Vec<f32> {
-            let mut vec = Vec::with_capacity(2);
-            let coeff = ((sample_time as f32) * FACTOR).sin();
-            sample_time += 1;
-            vec.push(*s * coeff);
-            vec.push(*s * (1.0-coeff));
-            return vec;
-        }
-    );
->>>>>>> d4214ace
 
     let src = fg.add_block(src);
     let snk = fg.add_block(snk);
