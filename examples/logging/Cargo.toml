[package]
name = "logging"
version = "0.1.0"
edition = "2018"

[dependencies]
futuresdr = { path = "../.." }
<<<<<<< HEAD
log = "0.4.14"
=======
>>>>>>> 1a716e49
env_logger = "0.9.0"

[[bin]]
name = "logging"
path = "logging.rs"<|MERGE_RESOLUTION|>--- conflicted
+++ resolved
@@ -5,10 +5,6 @@
 
 [dependencies]
 futuresdr = { path = "../.." }
-<<<<<<< HEAD
-log = "0.4.14"
-=======
->>>>>>> 1a716e49
 env_logger = "0.9.0"
 
 [[bin]]
