--- conflicted
+++ resolved
@@ -7,15 +7,9 @@
 pub mod blocks;
 pub mod runtime;
 
-<<<<<<< HEAD
-pub use anyhow::Result;
-pub use anyhow::Context;
-pub use num_complex::Complex;
-=======
 // re-exports
 #[macro_use]
 pub extern crate log;
 
 pub use anyhow;
-pub use num_complex;
->>>>>>> 1a716e49
+pub use num_complex;